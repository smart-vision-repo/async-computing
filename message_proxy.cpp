#include "message_proxy.h"
#include <cstdlib>
#include <stdexcept>

MessageProxy::MessageProxy() {
  host_ = std::getenv("RABBITMQ_HOST") ?: "localhost";
  port_ = std::getenv("RABBITMQ_PORT") ? std::stoi(std::getenv("RABBITMQ_PORT"))
                                       : 5672;
  user_ = std::getenv("RABBITMQ_USER") ?: "guest";
  password_ = std::getenv("RABBITMQ_PASS") ?: "guest";
  vhost_ = std::getenv("RABBITMQ_VHOST") ?: "/";
  exchange_ = std::getenv("RABBITMQ_EXCHANGE") ?: "";
  result_queue_ = std::getenv("RABBITMQ_RESULT_QUEUE") ?: "";
  notify_queue_ = std::getenv("RABBITMQ_NOTIFY_QUEUE") ?: "";
  result_routing_key_ = std::getenv("RABBITMQ_RESULT_ROUTING_KEY") ?: "";
  notify_routing_key_ = std::getenv("RABBITMQ_NOTIFY_ROUTING_KEY") ?: "";

  channel_ =
      AmqpClient::Channel::Create(host_, port_, user_, password_, vhost_);
  channel_->DeclareExchange(
      exchange_, AmqpClient::Channel::EXCHANGE_TYPE_DIRECT, false, true, false);
}

void MessageProxy::sendNotificationMessage(const std::string &message) {
  AmqpClient::BasicMessage::ptr_t msg =
      AmqpClient::BasicMessage::Create(message);
  channel_->BasicPublish("", notify_queue_, msg);
}

void MessageProxy::sendInferResultMessage(const std::string &message) {
  AmqpClient::BasicMessage::ptr_t msg =
      AmqpClient::BasicMessage::Create(message);
  channel_->BasicPublish("", result_queue_, msg);
}

void MessageProxy::sendInferPackInfo(const TaskInferInfo &info) {
  std::ostringstream oss;
  oss << "{"
      << "\"taskId\":\"" << info.taskId << "\","
      << "\"type\":\"" << info.type << "\","
      << "\"completed\":" << info.completed << ","
      << "\"remain\":" << info.remain << "}";
  std::string json_message = oss.str();
  sendNotificationMessage(json_message);
}

void MessageProxy::sendDecodeInfo(const TaskDecodeInfo &info) {
  std::ostringstream oss;
  oss << "{"
      << "\"taskId\":\"" << info.taskId << "\","
      << "\"type\":\"" << info.type << "\","
<<<<<<< HEAD
      << "\"total\":" << info.total<< "}";
=======
      << "\"total\":" << info.total<< ","
      << "\"infer\":" << info.infer_frames<< ","
      << "\"decoded\":" << info.decoded_frames<< ","
      << "\"skipped\":" << info.disposed_frames<< "}";
>>>>>>> facb0848
  std::string json_message = oss.str();
  sendNotificationMessage(json_message);
}

void MessageProxy::sendInferResult(const InferenceResult &message) {
  std::ostringstream oss;
  oss << "{"
      << "\"taskId\":\"" << message.taskId << "\","
      << "\"type\":\"" << message.type << "\","
      << "\"frameIndex\":" << message.frameIndex << ","
      << "\"seconds\":" << message.seconds << ","
      << "\"image\":\"" << message.image << "\","
      << "\"confidence\":" << message.confidence << "}";
  std::string json_message = oss.str();
  sendInferResultMessage(json_message);
}<|MERGE_RESOLUTION|>--- conflicted
+++ resolved
@@ -49,14 +49,10 @@
   oss << "{"
       << "\"taskId\":\"" << info.taskId << "\","
       << "\"type\":\"" << info.type << "\","
-<<<<<<< HEAD
-      << "\"total\":" << info.total<< "}";
-=======
-      << "\"total\":" << info.total<< ","
-      << "\"infer\":" << info.infer_frames<< ","
-      << "\"decoded\":" << info.decoded_frames<< ","
-      << "\"skipped\":" << info.disposed_frames<< "}";
->>>>>>> facb0848
+      << "\"total\":" << info.total << ","
+      << "\"infer\":" << info.infer_frames << ","
+      << "\"decoded\":" << info.decoded_frames << ","
+      << "\"skipped\":" << info.disposed_frames << "}";
   std::string json_message = oss.str();
   sendNotificationMessage(json_message);
 }
